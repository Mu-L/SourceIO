--- conflicted
+++ resolved
@@ -3,7 +3,6 @@
 
 import numpy as np
 
-from utils import sanitize_name
 from ..mdl.mdl_file import Mdl
 from ..mdl.structs.bone import Bone
 from ..mdl.structs.model import Model as MdlModel
@@ -18,6 +17,14 @@
 from ...utilities.path_utilities import find_vtx
 
 
+def sanitize_name(name):
+    return Path(name).stem.lower().replace(' ', '_').replace('-', '_').replace('.', '_')
+
+
+def normalize_path(path):
+    return Path(str(path).lower().replace(' ', '_').replace('-', '_').strip('/\\'))
+
+
 def split(array, n=3):
     return [array[i:i + n] for i in range(0, len(array), n)]
 
@@ -46,11 +53,7 @@
     for n, (vtx_mesh, mesh) in enumerate(zip(vtx_model.meshes, model.meshes)):
         if not vtx_mesh.strip_groups:
             continue
-<<<<<<< HEAD
         if skip_eyeballs and mesh.material_type == 1:
-=======
-        if mesh.material_type == 1 and skip_eyeballs:
->>>>>>> e02294a1
             continue
 
         indices, vertices, offset = merge_strip_groups(vtx_mesh)
@@ -267,16 +270,11 @@
 
         vertex_data[keywords["weight"]] = datamodel.make_array(model_vertices['weight'].flatten(), float)
         new_bone_ids = []
-        all_bones = [b.name for b in self.mdl.bones]
         for b, w in zip(model_vertices['bone_id'].flatten(), model_vertices['weight'].flatten()):
             if w > 0.0:
                 bone_name = self.mdl.bones[b].name
                 b = self._bone_ids[bone_name]
             new_bone_ids.append(b)
-<<<<<<< HEAD
-=======
-        # assert len(all_bones) == 0, f'Not all bones were used: {all_bones}'
->>>>>>> e02294a1
         vertex_data[keywords["weight_indices"]] = datamodel.make_array(new_bone_ids, int)
         dme_face_sets = []
         for face_set in face_sets:
