--- conflicted
+++ resolved
@@ -264,14 +264,9 @@
                 phys_res = CompiledPhysicsResource.from_buffer(f, directory / file.name)
                 objects = load_physics(phys_res.get_data_block(block_name="DATA")[0], self.scale)
 
-<<<<<<< HEAD
-            master_collection = get_new_unique_collection(model_resource.name, bpy.context.scene.collection)
-            put_into_collections(container, TinyPath(model_resource.name).stem, master_collection, False)
-=======
             master_collection = get_new_unique_collection(phys_res.name, bpy.context.scene.collection)
             for obj in objects:
                 master_collection.objects.link(obj)
->>>>>>> 2a5e67e5
 
         return {'FINISHED'}
 
