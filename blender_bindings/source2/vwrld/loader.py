from typing import Any, Type

import bpy
from mathutils import Matrix

from SourceIO.blender_bindings.shared.exceptions import RequiredFileNotFound
from SourceIO.library.shared.content_manager.manager import ContentManager
from SourceIO.library.utils.tiny_path import TinyPath
from .entities.base_entity_handlers import BaseEntityHandler
from .entities.cs2_entity_handlers import CS2EntityHandler
from .entities.hlvr_entity_handlers import HLVREntityHandler
from .entities.sbox_entity_handlers import SBoxEntityHandler
from .entities.steampal_entity_handlers import SteamPalEntityHandler
from SourceIO.blender_bindings.utils.bpy_utils import get_or_create_collection
from SourceIO.library.shared.app_id import SteamAppId
from SourceIO.library.source2 import CompiledWorldResource
from SourceIO.library.source2.data_types.keyvalues3.types import Object
from SourceIO.library.source2.resource_types import CompiledManifestResource
from SourceIO.library.source2.resource_types.compiled_world_resource import CompiledEntityLumpResource, \
    CompiledMapResource
from SourceIO.library.utils.math_utilities import SOURCE2_HAMMER_UNIT_TO_METERS
from SourceIO.logger import SourceLogMan

log_manager = SourceLogMan()

logger = log_manager.get_logger("VWRLD")


def get_entity_name(entity_data: dict[str, Any]):
    return f'{entity_data.get("targetname", entity_data.get("hammeruniqueid", "missing_hammer_id"))}'


def load_map(map_resource: CompiledMapResource, cm: ContentManager, scale: float = SOURCE2_HAMMER_UNIT_TO_METERS):
    manifest_resource_path = next(filter(lambda a: a.endswith(".vrman"), map_resource.get_child_resources()), None)
    if manifest_resource_path is not None:
        manifest_resource = map_resource.get_child_resource(manifest_resource_path, cm, CompiledManifestResource)
        world_resource_path = next(
            filter(lambda a: isinstance(a, str) and a.endswith(".vwrld"), manifest_resource.get_child_resources()),
            None)
        if world_resource_path is not None:
            world_resource = manifest_resource.get_child_resource(world_resource_path, cm)
            return import_world(world_resource, map_resource, cm, scale)

    world_resource_path = next(filter(lambda a: a.endswith(".vwrld"), map_resource.get_child_resources()), None)
    if world_resource_path is not None:
        world_resource = map_resource.get_child_resource(world_resource_path, cm)
        return import_world(world_resource, map_resource, cm, scale)


def import_world(world_resource: CompiledWorldResource, map_resource: CompiledMapResource,
                 content_manager: ContentManager, scale=SOURCE2_HAMMER_UNIT_TO_METERS):
    map_name = map_resource.name
    master_collection = get_or_create_collection(map_name, bpy.context.scene.collection)
    for node_prefix in world_resource.get_worldnode_prefixes():
        node_resource = map_resource.get_worldnode(node_prefix, content_manager)
        if node_resource is None:
            raise RequiredFileNotFound("Failed to find WorldNode resource")
        collection = get_or_create_collection(f"static_props_{TinyPath(node_prefix).name}", master_collection)
        for scene_object in node_resource.get_scene_objects():
            renderable_model = scene_object["m_renderableModel"]
            proper_path = node_resource.get_child_resource_path(renderable_model)
            create_static_prop_placeholder(scene_object, proper_path, Matrix(scene_object.get('m_vTransform', None)),
                                           collection, scale)
        for scene_object in node_resource.get_aggregate_scene_objects():
            renderable_model = scene_object["m_renderableModel"]
            proper_path = node_resource.get_child_resource_path(renderable_model)
<<<<<<< HEAD
            if scene_object["m_fragmentTransforms"]:
                for fragment in scene_object["m_fragmentTransforms"]:
                    create_static_prop_placeholder(scene_object, proper_path, Matrix(fragment.reshape(3, 4)),
                                                   collection, scale)
=======
            if scene_object["m_fragmentTransforms"] or scene_object["m_aggregateMeshes"]:
                fragments = scene_object["m_fragmentTransforms"]
                for i, draw_info in enumerate(scene_object["m_aggregateMeshes"]):
                    if draw_info.get("m_bHasTransform", fragments):
                        matrix = Matrix(fragments[i].reshape(3, 4))
                    else:
                        matrix = Matrix.Identity(4)
                    create_aggregate_prop_placeholder(scene_object, proper_path, matrix, collection, scale, draw_info)
>>>>>>> 2a5e67e5
            else:
                create_static_prop_placeholder(scene_object, proper_path, None, collection, scale)
    load_entities(world_resource, master_collection, scale, content_manager)


def create_static_prop_placeholder(scene_object: Object, proper_path: TinyPath | None, matrix: Matrix | None,
                                   collection: bpy.types.Collection, scale: float):
    if not proper_path:
        return

    custom_data = {'prop_path': str(proper_path),
                   'type': 'static_prop',
                   'scale': scale,
                   'entity': {k: str(v) for (k, v) in scene_object.to_dict().items()},
                   'skin': scene_object.get('skin', 'default') or 'default'}
    empty = create_empty(proper_path.stem, scale, custom_data=custom_data)
    if matrix is not None:
        transform_mat = matrix.to_4x4()
        loc, rot, scl = transform_mat.decompose()
        loc *= scale
        empty.matrix_world = Matrix.LocRotScale(loc, rot, scl)
    collection.objects.link(empty)


def create_aggregate_prop_placeholder(scene_object: Object, proper_path: Path | None, matrix: Matrix | None,
                                      collection: bpy.types.Collection, scale: float, draw_info: dict):
    if not proper_path:
        return

    custom_data = {'prop_path': str(proper_path),
                   'type': 'static_prop',
                   'scale': scale,
                   'entity': {k: str(v) for (k, v) in scene_object.items() if
                              k not in ["m_fragmentTransforms", "m_aggregateMeshes"]},
                   'draw_info': draw_info,
                   'skin': scene_object.get('skin', 'default') or 'default'}
    empty = create_empty(proper_path.stem, scale, custom_data=custom_data)
    if matrix is not None:
        transform_mat = matrix.to_4x4()
        loc, rot, scl = transform_mat.decompose()
        loc *= scale
        empty.matrix_world = Matrix.LocRotScale(loc, rot, scl)
    collection.objects.link(empty)


def create_empty(name: str, scale: float, custom_data=None):
    placeholder = bpy.data.objects.new(name, None)
    placeholder.empty_display_size = 16 * scale
    placeholder['entity_data'] = custom_data
    return placeholder


def load_entities(world_resource: CompiledWorldResource, collection: bpy.types.Collection,
                  scale: float, cm: ContentManager):
    data_block, = world_resource.get_data_block(block_name='DATA')
    entity_lumps = data_block["m_entityLumps"]

    if cm.steam_id == SteamAppId.HALF_LIFE_ALYX:
        handler = HLVREntityHandler
    elif cm.steam_id == SteamAppId.SBOX_STEAM_ID:
        handler = SBoxEntityHandler
    # elif cm.steam_id == 890 and 'steampal' in cm.content_providers:
    #     handler = SteamPalEntityHandler
    elif cm.steam_id == SteamAppId.COUNTER_STRIKE_GO:
        handler = CS2EntityHandler
    else:
        handler = BaseEntityHandler

    for entity_lump in entity_lumps:
        entity_resource = world_resource.get_child_resource(entity_lump, cm, CompiledEntityLumpResource)
        load_entity_lump(entity_resource, handler, collection, scale, cm)


def load_entity_lump(entity_resource: CompiledEntityLumpResource, handler_class: Type[BaseEntityHandler],
                     collection: bpy.types.Collection, scale: float, cm: ContentManager):
    handler = handler_class(list(entity_resource.get_entities()), collection, cm, scale)
    handler.load_entities()
    for child in entity_resource.get_child_lumps(cm):
        load_entity_lump(child, handler_class, collection, scale, cm)<|MERGE_RESOLUTION|>--- conflicted
+++ resolved
@@ -64,12 +64,6 @@
         for scene_object in node_resource.get_aggregate_scene_objects():
             renderable_model = scene_object["m_renderableModel"]
             proper_path = node_resource.get_child_resource_path(renderable_model)
-<<<<<<< HEAD
-            if scene_object["m_fragmentTransforms"]:
-                for fragment in scene_object["m_fragmentTransforms"]:
-                    create_static_prop_placeholder(scene_object, proper_path, Matrix(fragment.reshape(3, 4)),
-                                                   collection, scale)
-=======
             if scene_object["m_fragmentTransforms"] or scene_object["m_aggregateMeshes"]:
                 fragments = scene_object["m_fragmentTransforms"]
                 for i, draw_info in enumerate(scene_object["m_aggregateMeshes"]):
@@ -77,8 +71,8 @@
                         matrix = Matrix(fragments[i].reshape(3, 4))
                     else:
                         matrix = Matrix.Identity(4)
-                    create_aggregate_prop_placeholder(scene_object, proper_path, matrix, collection, scale, draw_info)
->>>>>>> 2a5e67e5
+                    create_aggregate_prop_placeholder(scene_object, proper_path, matrix,
+                                                      collection, scale, draw_info)
             else:
                 create_static_prop_placeholder(scene_object, proper_path, None, collection, scale)
     load_entities(world_resource, master_collection, scale, content_manager)
